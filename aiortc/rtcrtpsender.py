--- conflicted
+++ resolved
@@ -243,10 +243,6 @@
         # get frame
         frame = await self.__track.recv()
 
-<<<<<<< HEAD
-=======
-
->>>>>>> 35c3945e
         # encode frame
         if self.__encoder is None:
             self.__encoder = get_encoder(codec, True)
@@ -285,26 +281,14 @@
 
         sequence_number = random16()
         timestamp_origin = random32()
-<<<<<<< HEAD
-=======
-        last_time = 0
-        # Debug 
-        # counter = 0
-        counter = 0
->>>>>>> 35c3945e
+
         try:
             while True:
                 if not self.__track:
                     await asyncio.sleep(0.02)
                     continue
-                t0 = time.time()
                 payloads, timestamp = await self._next_encoded_frame(codec)
-<<<<<<< HEAD
-=======
-                t1 = time.time() - t0
->>>>>>> 35c3945e
                 timestamp = uint32_add(timestamp_origin, timestamp)
-                start_time = time.time()
                 
                 for i, payload in enumerate(payloads):
                     packet = RtpPacket(
@@ -329,21 +313,13 @@
                     ] = packet
                     packet_bytes = packet.serialize(self.__rtp_header_extensions_map)
 
-                    t0 = time.time()
                     await self.transport._send_rtp(packet_bytes)
-                    #print("Waited: " + str(time.time() - t0))
                     self.__ntp_timestamp = clock.current_ntp_time()
                     self.__rtp_timestamp = packet.timestamp
                     self.__octet_count += len(payload)
                     self.__packet_count += 1
                     sequence_number = uint16_add(sequence_number, 1)
-                counter += 1
-                if counter % 15 == 0:
-                    #print("fps: " + str(15 / (time.time() - last_time)))
-                    last_time = time.time()
-                    #print(time.time() - start_time)
-                    #print(t1)
-                    #print("---------------------------------------------------")
+              
         except (asyncio.CancelledError, ConnectionError, MediaStreamError):
             pass
 
